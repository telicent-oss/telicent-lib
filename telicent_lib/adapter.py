from __future__ import annotations

import logging
import uuid
from collections.abc import Iterable, Mapping
from typing import Any

from colored import Fore
from opentelemetry.trace.propagation.tracecontext import TraceContextTextMapPropagator

from telicent_lib.action import DEFAULT_REPORTING_BATCH_SIZE, OutputAction
from telicent_lib.config import Configurator
from telicent_lib.datasets.datasets import SimpleDataSet
from telicent_lib.records import Record, RecordAdapter, RecordUtils
from telicent_lib.sinks import KafkaSink
from telicent_lib.sinks.dataSink import DataSink
from telicent_lib.status import Status
from telicent_lib.utils import validate_callable_protocol

__license__ = """
Copyright (c) Telicent Ltd.

Licensed under the Apache License, Version 2.0 (the "License");
you may not use this file except in compliance with the License.
You may obtain a copy of the License at

    http://www.apache.org/licenses/LICENSE-2.0

Unless required by applicable law or agreed to in writing, software
distributed under the License is distributed on an "AS IS" BASIS,
WITHOUT WARRANTIES OR CONDITIONS OF ANY KIND, either express or implied.
See the License for the specific language governing permissions and
limitations under the License.
"""


logger = logging.getLogger(__name__)


class BaseAdapter(OutputAction):

    def __init__(self, target: DataSink | None, action, name,
                 text_colour, reporting_batch_size,
                 has_reporter, reporter_sink: DataSink, has_error_handler, error_handler,
                 disable_metrics, has_data_catalog, data_catalog_sink, dataset=None):

        config = Configurator()
        self.data_catalog_topic = config.get("DATA_CATALOG_TOPIC", "catalog")
        self.dataset = dataset
        if self.dataset is None:
            self.dataset = SimpleDataSet(dataset_id=__name__, title=__name__, source_mime_type='unknown')
        self.has_data_catalog = has_data_catalog
        self.data_catalog_sink = data_catalog_sink
        if self.has_data_catalog and self.data_catalog_sink is None:
            self.data_catalog_sink = KafkaSink(topic=self.data_catalog_topic)

        super().__init__(
            target, text_colour=text_colour, reporting_batch_size=reporting_batch_size,
            action=action, name=name, has_reporter=has_reporter, reporter_sink=reporter_sink,
            has_error_handler=has_error_handler, error_handler=error_handler, disable_metrics=disable_metrics
        )

    def finished(self) -> None:
        if self.has_data_catalog:
            self.data_catalog_sink.close()
        super().finished()

    def aborted(self) -> None:
        if self.has_data_catalog:
            self.data_catalog_sink.close()
        super().aborted()

    def update_data_catalog(self, headers: list[tuple[str, str | bytes | None]] = None) -> bool:
        if not self.has_data_catalog:
            logger.warning("Cannot create data catalogue update as 'has_data_catalogue' is False")
            return False
        record = self.dataset.update_record(headers)
        return self.send_catalog_record_to_broker(record)

    def register_data_catalog(self, registration_fields: Mapping,
                              headers: list[tuple[str, str | bytes | None]] = None) -> bool:
        if not self.has_data_catalog:
            logger.warning("Cannot create data catalogue update as 'has_data_catalogue' is False")
            return False
        record = self.dataset.registration_record(registration_fields, headers)
        return self.send_catalog_record_to_broker(record)

    def send_catalog_record_to_broker(self, record: Record):
        default_headers: list[tuple[str, str | bytes | dict[Any, Any] | None]] = [
            ('Exec-Path', self.generated_id),
            ('Request-Id', f'{self.data_catalog_topic}:{str(uuid.uuid4())}'),
            ('Content-Type', self.dataset.content_type)
        ]
        record = RecordUtils.add_headers(record, default_headers)
        self.data_catalog_sink.send(record)
        return True


class Adapter(BaseAdapter):
    """
    An adapter is an action for importing data to a Data Sink.

    This differs from a `Mapper` in that the data source is managed entirely by the caller who must read the data source
    themselves, transform the records and call the `send()` method of the adapter to send records to the data sink.
    """

<<<<<<< HEAD
    def __init__(self, target: DataSink, text_colour=Fore.light_cyan, reporting_batch_size=DEFAULT_REPORTING_BATCH_SIZE,
=======
    def __init__(self, target: DataSink | None = None, text_colour=fore.LIGHT_CYAN,
                 reporting_batch_size=DEFAULT_REPORTING_BATCH_SIZE,
>>>>>>> 134539ef
                 name: str = None, dataset=None, has_reporter: bool = True,
                 reporter_sink=None, has_error_handler: bool = True, error_handler=None, disable_metrics: bool = False,
                 has_data_catalog: bool = True, data_catalog_sink = None):
        """
        Creates a new adapter that imports data into a data sink.

        :param target: A sink for the data
        :type target: DataSink
        :param text_colour:
            An ANSI color code to control the colour of the output.  `colored` is a dependency of this library and
            provides many useful constants in its `fore`, `back` and `style` packages.
        :type text_colour: str
        :param name: The name of the Adapter, used in the startup banner
        :type name: str
        :param source_name: The name of the data source
        :param has_data_catalog:
            Whether to provide a mechanism to notify a data catalogue of data source updates
        :param data_catalog_sink:
            The sink to write data catalogue updates to
        """

        super().__init__(target, text_colour=text_colour, reporting_batch_size=reporting_batch_size,
                         action="Manual Adapter", name=name, dataset=dataset,
                         has_reporter=has_reporter, reporter_sink=reporter_sink,
                         has_error_handler=has_error_handler, error_handler=error_handler,
                         disable_metrics=disable_metrics, has_data_catalog=has_data_catalog,
                         data_catalog_sink=data_catalog_sink)

    def reporter_kwargs(self):
        return {
            'action_name': self.name,
            'target_name': self.target.get_sink_name(),
            'target_type': 'topic',
            'source_name': self.dataset.title,
            'source_type': self.dataset.source_mime_type,
            'action': "adapter",
            'action_id': self.generate_id(),
            'sink': self.reporter_sink,
        }

    def run(self):
        """
        Runs the adapter

        This merely starts the adapter and the caller must then read input records from their data source (which the
        caller is managing) and call the `send()` method to produce output records.

        When the caller has finished producing records they should call `finished()` to indicate this.
        """
        self.display_startup_banner()

        self.print_coloured("Waiting for data from " + self.dataset.title +
                            " - will write out to " + str(self.target))

        if self.reporter is not None:
            self.reporter.run()
            self.print_coloured(f"Telicent Live Reporter registered to send heartbeats to {self.reporter.sink}")

        self.started()

    def finished(self) -> None:
        self.target.close()
        super().finished()

    def aborted(self) -> None:
        self.target.close()
        super().aborted()


class AutomaticAdapter(BaseAdapter):
    """
    An adapter is an action for importing data to a Data Sink.

    This differs from a `Mapper` in that the data source is managed entirely by the caller.  It also differs from the
    manual `Adapter` in that rather than the caller explicitly sending records to the data sink they instead provide a
    `RecordAdapter` function that provides an iterable of records to output to the sink.  The `run()` method simply
    iterates over the records provided by this function and sends them to the sink.

    If code can be written to use an `AutomaticAdapter` it may be better to rewrite it to use a `Mapper` and provide an
    implementation of `DataSource` instead since coding the action that way will be more resilient.  This is because the
    `DataSource` interface provides features like context management and source closure that using a bare generator
    function cannot do as easily.
    """

<<<<<<< HEAD
    def __init__(self, target: DataSink, adapter_function: RecordAdapter, dataset=None, name: str = None,
                 text_colour=Fore.light_cyan, reporting_batch_size=DEFAULT_REPORTING_BATCH_SIZE,
=======
    def __init__(self, adapter_function: RecordAdapter, target: DataSink = None, dataset=None, name: str = None,
                 text_colour=fore.LIGHT_CYAN, reporting_batch_size=DEFAULT_REPORTING_BATCH_SIZE,
>>>>>>> 134539ef
                 has_reporter: bool = True, reporter_sink=None,
                 has_error_handler: bool = True, error_handler=None, disable_metrics: bool = False,
                 has_data_catalog: bool = True, data_catalog_sink = None, **adapter_args):
        """
        Creates a new automatic adapter that imports data into a data sink.

        :param target: A sink for the data
        :type target: DataSink
        :param adapter_function:
            An adapter function that is a generator function that provides an iterable of records that want to be output
            to the provided data sink.
        :param text_colour:
            An ANSI color code to control the colour of the output.  `colored` is a dependency of this library and
            provides many useful constants in its `fore`, `back` and `style` packages.
        :type text_colour: str
        :param name: The name of the Adapter
        :type name: str
        :param source_name: The name of the data source, used in the startup banner
        :param adapter_args:
            Additional keyword arguments to pass to the adapter_function when calling it, the adapter_function must take
            keyword arguments for this to work
        :param has_data_catalog:
            Whether to provide a mechanism to notify a data catalogue of data source updates
        :param data_catalogue_sink:
            The sink to write data catalog updates to
        """
        self.adapter_function = adapter_function
        self.adapter_args = adapter_args

        if adapter_function is None:
            raise ValueError('Adapter Function cannot be None')
        validate_callable_protocol(adapter_function, RecordAdapter)
        super().__init__(target, action="Automatic Adapter", name=name, dataset=dataset,
                         text_colour=text_colour, reporting_batch_size=reporting_batch_size,
                         has_reporter=has_reporter, reporter_sink=reporter_sink, disable_metrics=disable_metrics,
                         has_error_handler=has_error_handler, error_handler=error_handler,
                         has_data_catalog=has_data_catalog, data_catalog_sink=data_catalog_sink)

    def reporter_kwargs(self):
        return {
            'action_name': self.name,
            'target_name': self.target.get_sink_name(),
            'target_type': 'topic',
            'source_name': self.dataset.title,
            'source_type': self.dataset.source_mime_type,
            'action': "adapter",
            'action_id': self.generate_id(),
            'sink': self.reporter_sink,
        }

    def is_automatic(self) -> bool:
        return True

    def __invoke_adapter__(self) -> Iterable[Record]:
        if self.adapter_args:
            return self.adapter_function(**self.adapter_args)
        else:
            return self.adapter_function()

    def run(self) -> None:
        """
        Runs the adapter
        """
        self.display_startup_banner()
        self.print_coloured(f"Waiting for data from {self.dataset.title} - will write out to {self.target}",
                            flush=True)

        if self.reporter is not None:
            self.reporter.run()
            self.print_coloured(f"Telicent Live Reporter registered to send heartbeats to {self.reporter.sink}")

        try:
            self.started()
            with self.target:
                for _, record in enumerate(self.__invoke_adapter__()):

                    with self.tracer.start_as_current_span("process record") as tracer_span:
                        carrier: dict = {}
                        TraceContextTextMapPropagator().inject(carrier)

                        with self.tracer.start_as_current_span("prepare headers"):
                            request_id = f'{self.target.get_sink_name()}:{str(uuid.uuid4())}'

                            tracer_span.set_attribute("record.exec_path", self.generated_id)
                            tracer_span.set_attribute("record.request_id", request_id)

                            default_headers = [
                                ('Exec-Path', self.generated_id),
                                ('Request-Id', request_id),
                                ('traceparent', carrier.get('traceparent', '')),
                                ('Data-Source-Name', self.dataset.title),
                                ('Data-Source-Type', self.dataset.source_mime_type),
                            ]
                            record = RecordUtils.add_headers(record, default_headers)

                        with self.tracer.start_as_current_span("send to kafka"):
                            self.target.send(record)

                        self.record_processed()
                        self.record_output()
            self.finished()
        except KeyboardInterrupt:
            self.update_status(Status.TERMINATED)
            self.aborted()
        except Exception as e:
            print()
            self.send_exception(e)
            self.update_status(Status.ERRORING)
            self.print_coloured("ERROR: Unexpected error during processing, is your adapter function faulty?")
            self.aborted()
            raise<|MERGE_RESOLUTION|>--- conflicted
+++ resolved
@@ -104,12 +104,8 @@
     themselves, transform the records and call the `send()` method of the adapter to send records to the data sink.
     """
 
-<<<<<<< HEAD
-    def __init__(self, target: DataSink, text_colour=Fore.light_cyan, reporting_batch_size=DEFAULT_REPORTING_BATCH_SIZE,
-=======
-    def __init__(self, target: DataSink | None = None, text_colour=fore.LIGHT_CYAN,
+    def __init__(self, target: DataSink | None = None, text_colour=Fore.light_cyan,
                  reporting_batch_size=DEFAULT_REPORTING_BATCH_SIZE,
->>>>>>> 134539ef
                  name: str = None, dataset=None, has_reporter: bool = True,
                  reporter_sink=None, has_error_handler: bool = True, error_handler=None, disable_metrics: bool = False,
                  has_data_catalog: bool = True, data_catalog_sink = None):
@@ -194,13 +190,8 @@
     function cannot do as easily.
     """
 
-<<<<<<< HEAD
-    def __init__(self, target: DataSink, adapter_function: RecordAdapter, dataset=None, name: str = None,
+    def __init__(self, adapter_function: RecordAdapter, target: DataSink = None, dataset=None, name: str = None,
                  text_colour=Fore.light_cyan, reporting_batch_size=DEFAULT_REPORTING_BATCH_SIZE,
-=======
-    def __init__(self, adapter_function: RecordAdapter, target: DataSink = None, dataset=None, name: str = None,
-                 text_colour=fore.LIGHT_CYAN, reporting_batch_size=DEFAULT_REPORTING_BATCH_SIZE,
->>>>>>> 134539ef
                  has_reporter: bool = True, reporter_sink=None,
                  has_error_handler: bool = True, error_handler=None, disable_metrics: bool = False,
                  has_data_catalog: bool = True, data_catalog_sink = None, **adapter_args):
