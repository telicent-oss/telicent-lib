--- conflicted
+++ resolved
@@ -84,11 +84,7 @@
             The sink to write data catalogue updates to
         """
 
-<<<<<<< HEAD
-        super().__init__(distribution_id=distribution_id, target=target, text_colour=text_colour,
-=======
         super().__init__(target=target, distribution_id=distribution_id, text_colour=text_colour,
->>>>>>> ec8f1978
                          reporting_batch_size=reporting_batch_size,
                          action="Manual Adapter", name=name,
                          has_reporter=has_reporter, reporter_sink=reporter_sink,
@@ -101,11 +97,7 @@
             'target_name': self.target.get_sink_name(),
             'target_type': 'topic',
             'source_name': self.distribution_id,
-<<<<<<< HEAD
-            'source_type': 'dataset',
-=======
             'source_type': 'distribution',
->>>>>>> ec8f1978
             'action': "adapter",
             'action_id': self.generate_id(),
             'sink': self.reporter_sink,
@@ -196,11 +188,7 @@
             'target_name': self.target.get_sink_name(),
             'target_type': 'topic',
             'source_name': self.distribution_id,
-<<<<<<< HEAD
-            'source_type': 'dataset',
-=======
             'source_type': 'distribution',
->>>>>>> ec8f1978
             'action': "adapter",
             'action_id': self.generate_id(),
             'sink': self.reporter_sink,
