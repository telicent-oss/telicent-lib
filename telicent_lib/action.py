from __future__ import annotations

import logging
import sys
import time
from collections.abc import Iterable

from colored import Colored, Fore, Style
from opentelemetry import metrics, trace
from opentelemetry.metrics import CallbackOptions, Observation

from telicent_lib.config import Configurator
from telicent_lib.errors import PrintErrorHandler, auto_discover_error_handler
from telicent_lib.records import Record, RecordUtils
from telicent_lib.reporter import Reporter
from telicent_lib.sinks import DataSink, KafkaSink
from telicent_lib.sources import DataSource, KafkaSource
from telicent_lib.status import Status

__license__ = """
Copyright (c) Telicent Ltd.

Licensed under the Apache License, Version 2.0 (the "License");
you may not use this file except in compliance with the License.
You may obtain a copy of the License at

    http://www.apache.org/licenses/LICENSE-2.0

Unless required by applicable law or agreed to in writing, software
distributed under the License is distributed on an "AS IS" BASIS,
WITHOUT WARRANTIES OR CONDITIONS OF ANY KIND, either express or implied.
See the License for the specific language governing permissions and
limitations under the License.
"""


logger = logging.getLogger(__name__)


def __calculate_elapsed__(start: float | None) -> float | None:
    """
    Calculates the elapsed time

    :param start: Start time
    :return: Elapsed time
    """
    if start is None:
        return None
    return time.perf_counter() - start


def __calculate_rate__(count: int, elapsed: float | None) -> float:
    """
    Calculates the processing rate

    :param count: Count of records processed
    :param elapsed: Elapsed time
    :return: Processing Rate expressed as records/seconds
    """
    if elapsed is not None and elapsed > 0:
        return count / elapsed
    else:
        return count


DEFAULT_REPORTING_BATCH_SIZE: int = 25000
"""The default reporting batch size used by actions"""


class Action:
    """Represents an action that is executed on the Telicent Core Platform"""

    def __init__(
            self, text_colour: str = Fore.light_gray, reporting_batch_size: int = DEFAULT_REPORTING_BATCH_SIZE,
            action: str = None, name: str = None, has_error_handler: bool = True, error_handler=None,
            has_reporter: bool = True, reporter_sink=None, disable_metrics: bool = False
         ):
        """
        Creates a new instance of an Action

        :param text_colour:
            Specifies a colour for the text, this should be in the form of the ANSI Control Code for the desired colour.
            `colored` is a dependency of this library and provides many useful constants in its `fore`, `back` and
            `style` packages.
        :type text_colour: str
        :param reporting_batch_size:
            Specifies the batch size used for reporting progress i.e. how often the action will report its progress.
            This is specified in terms of number of records, so a value of 10,000 means that the progress is reported
            every 10,000 records.  A higher value is generally better as otherwise the action will waste a bunch of time
            and IO effort reporting too frequently.
        :type reporting_batch_size: int
        :param action: Provides the kind of action, this will be shown in the startup banner
        :type action: str
        :param name:
            Provides a more specific name for the action, this should detail what the specific implementation is doing.
        :type name: str
        """
        # Configure colourised output, this includes detecting whether we are running on a TTY
        # If not on a TTY then we disable colourisation UNLESS the environment explicitly enables it
        self.include_error_handler = has_error_handler
        self.text_colour = text_colour
        self.colors_enabled = self.text_colour is not None and (sys.stdout.isatty() or Colored.enabled())
        if not self.colors_enabled:
            print("Detected not a TTY (or no colour provided), disabled colourised output")
        self.reporter_sink = reporter_sink
        self.include_reporter = has_reporter
        self.reporting_batch_size = reporting_batch_size
        self.action_type = action
        self.name = name
        self.startup_banner_displayed = False
        self.batch_timer: float | None = None
        self.total_timer: float | None = None
        self.counter: int = 0
        self.read_counter: int = 0
        self.output_counter: int = 0
        self.expected: int = 0
        self.error_count: int = 0
        self.last_report_at: int = 0
        self.next_batch_boundary: int = reporting_batch_size
        self.reporter: Reporter | None = None

        try:
            self.generated_id: str = self.generate_id()
        except NotImplementedError:
            # Action has been initialised directly
            pass

        if self.include_error_handler and error_handler is None:
            error_handler_class = auto_discover_error_handler()
            generated_id = self.generate_id()
            try:
                self.error_handler = error_handler_class(generated_id)
            except ValueError:
                print("Error Handler defaulting to print")
                self.error_handler = PrintErrorHandler(generated_id)
        elif self.include_error_handler:
            self.error_handler = error_handler
        else:
            self.error_handler = None

        if self.include_reporter:
            self.reporter = Reporter(**self.reporter_kwargs())

        self.tracer = trace.get_tracer(__name__)
        self.disable_metrics = disable_metrics
        if not self.disable_metrics:
            action_type = self.reporter_kwargs()['action']
            self.meter = metrics.get_meter(self.telemetry_id)

            self.meter.create_observable_gauge(
                name=f"{action_type}.items.processed_rate",
                description="The number of items the component processes per second",
                callbacks=[self.__get_items_processed_rate__],
            )

            self.meter.create_observable_gauge(
                name=f"{action_type}.items.output_rate",
                description="The number of items the component outputs per second",
                callbacks=[self.__get_items_output_rate__],
            )

            self.records_error_counter = self.meter.create_counter(
                f"{action_type}.items.error_total",
                description="The number of errors encountered by the component",
            )

            self.records_dlq_counter = self.meter.create_counter(
                f"{action_type}.items.dlq_total",
                description="The number of messages sent to the dead letter queue by the component",
            )

            self.records_read_counter = self.meter.create_counter(
                f"{action_type}.items.read",
                description="The count of records read",
            )

            self.processed_metric_timer: float | None = None
            self.processed_metric_counter: int = 0
            self.records_processed_counter = self.meter.create_counter(
                f"{action_type}.items.processed",
                description="The count of records processed",
            )

            self.output_metric_timer: float | None = None
            self.output_metric_counter: int = 0
            self.records_output_counter = self.meter.create_counter(
                f"{action_type}.items.output",
                description="The count of records output",
            )

        self.dlq_target: DataSink | None = None

    def set_dlq_target(self, target: DataSink):
        self.dlq_target = target

    def send_dlq_record(self, record: Record, dlq_reason: str):
        if self.dlq_target is not None:
            record = RecordUtils.add_headers(record, [('Dead-Letter-Reason', dlq_reason)])
            self.dlq_target.send(record)
            if not self.disable_metrics:
                self.records_dlq_counter.add(1)
        else:
            error_message = 'Unable to send record to DLQ as dlq_target has not been set.'
            logger.error(error_message)
            raise RuntimeError(error_message)

    @property
    def telemetry_id(self):
        return f"telicent_lib.{self.action_type}.{self.generate_id()}"

    def __get_items_processed_rate__(self, options: CallbackOptions) -> Iterable[Observation]:
        total_elapsed = __calculate_elapsed__(self.processed_metric_timer)
        observation = Observation(
            __calculate_rate__(self.processed_metric_counter, total_elapsed), {"item.type": "record"}
        )
        self.processed_metric_timer = time.perf_counter()
        self.processed_metric_counter = 0
        return [observation]

    def __get_items_output_rate__(self, options: CallbackOptions) -> Iterable[Observation]:
        total_elapsed = __calculate_elapsed__(self.output_metric_timer)
        observation = Observation(
            __calculate_rate__(self.output_metric_counter, total_elapsed), {"item.type": "record"}
        )
        self.output_metric_timer = time.perf_counter()
        self.output_metric_counter = 0
        return [observation]

    def __get_errors__(self, options: CallbackOptions) -> Iterable[Observation]:
        return [Observation(self.error_count, {"item.type": "record"})]

    def reporter_kwargs(self):
        raise NotImplementedError()

    def generate_id(self):
        raise NotImplementedError()

    def update_status(self, status: Status):
        if self.include_reporter and self.reporter is not None:
            self.reporter.set_status(status)

    def display_startup_banner(self) -> None:
        """Displays a startup banner for the action

        Should be called once prior to the actions actual logic.  If called multiple times then subsequent calls will
        produce no output.

        If the caller is calling the `run()` method then this will be called automatically.
        """
        if self.startup_banner_displayed:
            return
        self.startup_banner_displayed = True

        horizontal_line = "".ljust(80, '-')
        empty_line = "|".ljust(79) + "|"

        self.print_coloured(horizontal_line)
        self.print_coloured(empty_line)
        self.print_coloured("|" + "TELICENT CORE".center(78) + "|")
        if self.action_type is not None and len(self.action_type) > 0:
            self.print_coloured("|" + self.action_type.center(78) + "|")
        if self.name is not None and len(self.name) > 0:
            self.print_coloured("|" + self.name.center(78) + "|")
        self.print_coloured(empty_line)
        self.print_coloured(horizontal_line, True)

    def print_coloured(self, line: str, flush=False, end='\n') -> None:
        """
        Prints a line of text in the colour configured for this action.

        If colourisation is disabled then just prints the text as-is.

        :param line
            The line of text to print.
        :type line: str
        :param flush: Whether to forcibly flush the stream.
        :type flush: bool
        :param end: The end character to add to the output, default is the newline character.
        :type end: str
        """

        if self.colors_enabled:
            print(self.text_colour + line + Style.reset, end=end, flush=flush)
        else:
            print(line, end=end, flush=flush)

    def is_automatic(self) -> bool:
        """
        Returns whether an action is automatic i.e. if the caller merely need call the `run()` method or if the caller
        needs to code further logic themselves
        :return: True if an automatic action, False if not
        :rtype: bool
        """
        raise NotImplementedError

    def started(self) -> None:
        """
        Tells the action that it has been started

        If caller is using the `run()` method then this will be called automatically.
        """
        if self.batch_timer is not None:
            raise Exception('Action has already been started')
        if self.total_timer is not None:
            raise Exception('Action has already been started')

        self.total_timer = time.perf_counter()
        self.batch_timer = self.total_timer
        self.output_metric_timer = self.total_timer
        self.processed_metric_timer = self.total_timer
        self.counter = 0
        self.print_coloured("Started work...")

    def expect_records(self, expected: int) -> None:
        """
        Sets the total number of records that this action should expect to process.

        This can be used if the action knows the amount of input records to be processed and will be used to provide
        progress percentages as part of progress reporting.
        :param expected: Expected number of records
        """
        self.display_startup_banner()
        self.expected = expected
        if self.expected > 0:
            self.print_coloured(f"Expecting to process {self.expected:,} records")

    def run(self) -> None:
        """
        Runs the action

        If this is an automatic action then the caller merely need call this and the action will proceed automatically.
        If this isn't an automatic action then the caller should call this and then perform further logic, see
        individual Action subclasses for more specific documentation.
        """
        raise RuntimeError('run() is not implemented')

    def record_processed(self) -> None:
        """
        Tells the action that a record has been processed.

        This is used to provide automated progress reporting based upon the configured reporting batch size for the
        Action.
        """
        with self.tracer.start_as_current_span('acknowledge processed') as tracer_span:
            self.counter += 1
            if not self.disable_metrics:
                self.records_processed_counter.add(1)
                self.processed_metric_counter += 1
            tracer_span.set_attribute("action.counter", self.counter)
            if self.reporting_batch_size > 0 and self.counter % self.reporting_batch_size == 0:
                self.report_progress()
            elif self.counter > self.next_batch_boundary:
                self.report_progress()

    def record_read(self) -> None:
        """
        Tells the action that a record has been output.
        """
        with self.tracer.start_as_current_span('acknowledge read'):
            if not self.disable_metrics:
                self.records_read_counter.add(1)
            self.read_counter += 1

    def record_output(self) -> None:
        """
        Tells the action that a record has been output.
        """
        with self.tracer.start_as_current_span('acknowledge output'):
            if not self.disable_metrics:
                self.records_output_counter.add(1)
                self.output_metric_counter += 1
            self.output_counter += 1

    def records_processed(self, count: int) -> None:
        """
        Tells the action that multiple records have been processed.  This should be called if the caller is batching up
        their record processing.

        This is used to provide automated progress reporting based upon the configured reporting batch size for the
        Action.
        :param count: Number of records processed
        """
        self.counter += count
        if self.reporting_batch_size > 0 and self.counter % self.reporting_batch_size == 0:
            self.report_progress()
        elif self.counter > self.next_batch_boundary:
            self.report_progress()

    def report_progress(self) -> None:
        """
        Reports the current progress by printing it out
        """
        # Don't report progress at the same point multiple times
        # with self.tracer.start_as_current_span("report progress") as tracer_span:
        if self.last_report_at == self.counter:
            return

        last = self.counter - self.last_report_at
        self.last_report_at = self.counter
        self.next_batch_boundary += self.reporting_batch_size

        batch_elapsed = __calculate_elapsed__(self.batch_timer)
        total_elapsed = __calculate_elapsed__(self.total_timer)
        batch_rate = __calculate_rate__(last, batch_elapsed)
        total_rate = __calculate_rate__(self.counter, total_elapsed)
        line = ""
        if self.expected > 0:
            percentage = (self.counter / self.expected) * 100
            line += f" [{percentage:.2f}%]"
        line += f" {self.counter:,} records processed.  Last {last:,} records took {batch_elapsed:,.2f} seconds. "
        line += f"Batch rate was {batch_rate:,.2f} records/seconds. "
        line += f"Overall rate is {total_rate:,.2f} records/seconds."
        self.print_coloured(line)
        self.batch_timer = time.perf_counter()

    def aborted(self) -> None:
        """
        Tells the action that it has been aborted.

        This should be called when handling interrupts or cancellations.
        """
        if self.counter % self.reporting_batch_size != 0:
            self.report_progress()
        print("")

        elapsed = __calculate_elapsed__(self.total_timer)
        rate = __calculate_rate__(self.counter, elapsed)
        self.print_coloured(
            f"Aborted!  Processed {self.counter:,} records in {elapsed:,.2f} seconds at {rate:,.2f} records/seconds")
        if self.reporter is not None:
            self.reporter.stop_heartbeat()
            self.print_coloured(f"Telicent Live Reporter unregistered from {self.reporter.sink}")

        if self.error_handler is not None:
            self.error_handler.close()

    def finished(self) -> None:
        """
        Tells the action that it has finished.

        If the caller is using the `run()` method then this will be called automatically.
        """
        if self.batch_timer is None:
            raise Exception('Action has not been started')

        # If we did not finish exactly on a reporting batch size report the stats for the final batch
        if self.counter % self.reporting_batch_size != 0:
            self.report_progress()
        print("")

        # If we were told how many records were expected note if this was incorrect
        # noinspection PyChainedComparisons
        if self.expected > 0 and self.counter != self.expected:
            self.print_coloured(
                f"Expected number of records was incorrect, expected {self.expected:,} but processed {self.counter:,}")
            print("")

        # Display the final processing rate
        elapsed = __calculate_elapsed__(self.total_timer)
        rate = __calculate_rate__(self.counter, elapsed)
        self.print_coloured(
            f"Finished Work, processed {self.counter:,} record{'s' if self.counter != 1 else ''} in {elapsed:,.2f} "
            f"seconds at {rate:,.2f} records/seconds and "
            f"encountered {self.error_count:,} error{'s' if self.error_count != 1 else ''}.")

        # Reset the action progress counters
        self.__reset_counters__()
        if self.reporter is not None:
            self.update_status(Status.COMPLETED)
            self.reporter.stop_heartbeat()
            self.print_coloured(f"Telicent Live Reporter unregistered from {self.reporter.sink}")

    def send_error(self, error, error_type, level):
        if not self.disable_metrics:
            self.records_error_counter.add(1)
        self.error_count += 1
        if self.include_error_handler:
            self.error_handler.send_error(error, error_type, level, self.counter)

    def send_exception(self, e):
        if not self.disable_metrics:
            self.records_error_counter.add(1)
        self.error_count += 1
        if self.include_error_handler:
            self.error_handler.send_exception(e, counter=self.counter)

    def __reset_counters__(self) -> None:
        """
        Resets the internal progress counters and timers
        """
        self.expected = 0
        self.counter = 0
        self.error_count = 0
        self.total_timer = None
        self.batch_timer = None
        self.next_batch_boundary = self.reporting_batch_size

    def __print_source_status__(self, source: DataSource) -> None:
        """
        Prints the status of the source, i.e. the number of records available, if the source is able to provide it.  If
        the given source is unable to provide the number of remaining records then nothing is printed.

        :param source: Data source
        """
        logger.debug('Getting source status')
        remaining = source.remaining()
        logger.debug(f'remaining: {remaining}')
        if remaining is not None:
            if remaining == 0:
                self.print_coloured(f"Source {source} has no further records available")
            else:
                self.print_coloured(f"Source {source} has {remaining:,} records remaining")


class OutputAction(Action):
<<<<<<< HEAD
    def __init__(self, target: DataSink, text_colour: str = Fore.light_cyan,
=======
    def __init__(self, target: DataSink | None, text_colour: str = fore.LIGHT_CYAN,
>>>>>>> 134539ef
                 reporting_batch_size: int = DEFAULT_REPORTING_BATCH_SIZE,
                 action: str = None, name: str = None, has_reporter: bool = True, reporter_sink=None,
                 has_error_handler: bool = True, error_handler=None, disable_metrics: bool = False):
        """
        Creates a new instance of an Action that produces Output

        The action likely has some input but that input is not represented using our DataSource API

        :param target: Provides a Data Sink for this action
        :type target: DataSink
        :param text_colour:
            Specifies a colour for the text, this should be in the form of the ANSI Control Code for the desired colour
        :type text_colour: str
        :param reporting_batch_size:
            Specifies the batch size used for reporting progress i.e. how often the action will report its progress.
            This is specified in terms of number of records, so a value of 10,000 means that the progress is reported
            every 10,000 records.
        :type reporting_batch_size: int
        :param action: Provides the kind of action, this will be shown in the startup banner
        :type action: str
        :param name:
            Provides a more specific name for the action, this should detail what the specific implementation is doing.
        :type name: str
        """
        if target is None:
            config = Configurator()
            target = KafkaSink(topic=config.get('TARGET_TOPIC'))

        if not isinstance(target, DataSink):
            raise TypeError('Did not receive a Data Sink as required')
        self.target = target

        super().__init__(text_colour=text_colour, reporting_batch_size=reporting_batch_size,
                         action=action, name=name, has_reporter=has_reporter, reporter_sink=reporter_sink,
                         has_error_handler=has_error_handler, error_handler=error_handler,
                         disable_metrics=disable_metrics)

    def send(self, record: Record):
        """
        Sends data to the configured data sink for this action and updates progress counters

        :param record: Record to send as output
        :type record: Record
        """
        self.target.send(record)
        self.record_processed()

    def is_automatic(self) -> bool:
        return False

    def generate_id(self):
        if self.name is not None:
            return self.name.replace(' ', "-")
        name = ''
        if self.target is not None:
            name = f'{name}-to-{self.target}'
        return f'{self.action_type}{name}'


class InputAction(Action):
<<<<<<< HEAD
    def __init__(self, source: DataSource, text_colour: str = Fore.green,
=======
    def __init__(self, source: DataSource | None = None, text_colour: str = fore.GREEN,
>>>>>>> 134539ef
                 reporting_batch_size: int = DEFAULT_REPORTING_BATCH_SIZE, action: str = None, name: str = None,
                 has_reporter: bool = True, reporter_sink=None, has_error_handler: bool = True, error_handler=None,
                 disable_metrics: bool = False):
        """
        Creates a new instance of an Action that takes Input

        This action likely has some output but that output is not represented using our DataSink API

        :param source: Provides a Data Source for this action
        :type source: DataSource
        :param text_colour:
            Specifies a colour for the text, this should be in the form of the ANSI Control Code for the desired colour
        :type text_colour: str
        :param reporting_batch_size:
            Specifies the batch size used for reporting progress i.e. how often the action will report its progress.
            This is specified in terms of number of records, so a value of 10,000 means that the progress is reported
            every 10,000 records.
        :type reporting_batch_size: int
        :param action: Provides the kind of action, this will be shown in the startup banner
        :type action: str
        :param name:
            Provides a more specific name for the action, this should detail what the specific implementation is doing.
        :type name: str
        """
        config = Configurator()
        if source is None:
            source = KafkaSource(config.get('SOURCE_TOPIC'))
        if not isinstance(source, DataSource):
            raise TypeError('Did not receive a Data Source as required')
        self.source = source

        super().__init__(
            text_colour=text_colour, reporting_batch_size=reporting_batch_size, action=action, name=name,
            has_reporter=has_reporter, reporter_sink=reporter_sink,
            has_error_handler=has_error_handler, error_handler=error_handler, disable_metrics=disable_metrics
        )

        config = Configurator()
        if config.get('AUTO_ENABLE_DLQ', default='false', converter=Configurator.string_to_bool):
            if isinstance(source, KafkaSource):
                self.set_dlq_target(self.init_dlq_target(source))
            else:
                logger.warning(
                    'Dead letter queue sink can only be automatically initialised when the action\'s source is a '
                    'KafkaSource. To provide a dead letter queue sink manually, call `set_dql_target(target: DataSink)'
                )

    @staticmethod
    def init_dlq_target(source: KafkaSource):
        """
        Convenience function for when using a KafkaSource, to initialise a DLQ sink
        targeting a topic based on the action's source's topic.
        """
        return KafkaSink(f'{source.topic}.dlq')

    def generate_id(self):
        if self.name is not None:
            return self.name.replace(' ', "-")
        name = ''
        if self.source is not None:
            name = f'-from-{self.source}'
        return f'{self.action_type}{name}'

    def is_automatic(self) -> bool:
        return True


class InputOutputAction(OutputAction):
<<<<<<< HEAD
    def __init__(self, source: DataSource, target: DataSink, text_colour: str = Fore.yellow,
=======
    def __init__(self, source: DataSource| None, target: DataSink | None, text_colour: str = fore.YELLOW,
>>>>>>> 134539ef
                 reporting_batch_size: int = DEFAULT_REPORTING_BATCH_SIZE,
                 action: str = None, name: str = None, has_reporter: bool = True, reporter_sink=None,
                 has_error_handler: bool = True, error_handler=None, disable_metrics: bool = False):
        """
        Creates a new instance of an Action that has both Input and Output

        :param source: Provides a Data Source for this action
        :type source: DataSource
        :param target: Provides a Data Sink for this action
        :type target: DataSink
        :param text_colour:
            Specifies a colour for the text, this should be in the form of the ANSI Control Code for the desired colour
        :type text_colour: str
        :param reporting_batch_size:
            Specifies the batch size used for reporting progress i.e. how often the action will report its progress.
            This is specified in terms of number of records, so a value of 10,000 means that the progress is reported
            every 10,000 records.
        :type reporting_batch_size: int
        :param action: Provides the kind of action, this will be shown in the startup banner
        :type action: str
        :param name:
            Provides a more specific name for the action, this should detail what the specific implementation is doing.
        :type name: str
        """
        config = Configurator()
        if source is None:
            source = KafkaSource(topic=config.get('SOURCE_TOPIC', required=True))

        self.source = source
        self.records_output = 0
        super().__init__(target=target, text_colour=text_colour, reporting_batch_size=reporting_batch_size,
                         action=action, name=name, has_reporter=has_reporter, reporter_sink=reporter_sink,
                         has_error_handler=has_error_handler, error_handler=error_handler,
                         disable_metrics=disable_metrics)

        if source is None:
            raise ValueError('Data Source cannot be None')
        if not isinstance(source, DataSource):
            raise TypeError('Did not receive a Data Source as required')

        config = Configurator()
        if config.get('AUTO_ENABLE_DLQ', default='false', converter=Configurator.string_to_bool):
            if isinstance(source, KafkaSource):
                self.set_dlq_target(self.init_dlq_target(source))
            else:
                logger.warning(
                    'Dead letter queue sink can only be automatically initialised when the action\'s source is a '
                    'KafkaSource. To provide a dead letter queue sink manually, call `set_dql_target(target: DataSink)'
                )

    @staticmethod
    def init_dlq_target(source: KafkaSource):
        """
        Convenience function for when using a KafkaSource, to initialise a DQL sink
        targeting a topic based on the action's source's topic.
        """
        return KafkaSink(f'{source.topic}.dlq')

    def generate_id(self):
        if self.name is not None:
            return self.name.replace(' ', "-")
        name = ''
        if self.source is not None:
            name = f'-from-{self.source}'
        if self.target is not None:
            name = f'{name}-to-{self.target}'
        return f'{self.action_type}{name}'

    def is_automatic(self) -> bool:
        return True<|MERGE_RESOLUTION|>--- conflicted
+++ resolved
@@ -513,11 +513,7 @@
 
 
 class OutputAction(Action):
-<<<<<<< HEAD
-    def __init__(self, target: DataSink, text_colour: str = Fore.light_cyan,
-=======
-    def __init__(self, target: DataSink | None, text_colour: str = fore.LIGHT_CYAN,
->>>>>>> 134539ef
+    def __init__(self, target: DataSink | None, text_colour: str = Fore.light_cyan,
                  reporting_batch_size: int = DEFAULT_REPORTING_BATCH_SIZE,
                  action: str = None, name: str = None, has_reporter: bool = True, reporter_sink=None,
                  has_error_handler: bool = True, error_handler=None, disable_metrics: bool = False):
@@ -578,11 +574,7 @@
 
 
 class InputAction(Action):
-<<<<<<< HEAD
-    def __init__(self, source: DataSource, text_colour: str = Fore.green,
-=======
-    def __init__(self, source: DataSource | None = None, text_colour: str = fore.GREEN,
->>>>>>> 134539ef
+    def __init__(self, source: DataSource | None = None, text_colour: str = Fore.green,
                  reporting_batch_size: int = DEFAULT_REPORTING_BATCH_SIZE, action: str = None, name: str = None,
                  has_reporter: bool = True, reporter_sink=None, has_error_handler: bool = True, error_handler=None,
                  disable_metrics: bool = False):
@@ -651,11 +643,7 @@
 
 
 class InputOutputAction(OutputAction):
-<<<<<<< HEAD
-    def __init__(self, source: DataSource, target: DataSink, text_colour: str = Fore.yellow,
-=======
-    def __init__(self, source: DataSource| None, target: DataSink | None, text_colour: str = fore.YELLOW,
->>>>>>> 134539ef
+    def __init__(self, source: DataSource| None, target: DataSink | None, text_colour: str = Fore.yellow,
                  reporting_batch_size: int = DEFAULT_REPORTING_BATCH_SIZE,
                  action: str = None, name: str = None, has_reporter: bool = True, reporter_sink=None,
                  has_error_handler: bool = True, error_handler=None, disable_metrics: bool = False):
