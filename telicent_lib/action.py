--- conflicted
+++ resolved
@@ -142,13 +142,8 @@
             self.reporter = Reporter(**self.reporter_kwargs())
 
         self.tracer = trace.get_tracer(__name__)
-<<<<<<< HEAD
-
-        if not disable_metrics:
-=======
         self.disable_metrics = disable_metrics
         if not self.disable_metrics:
->>>>>>> 43154822
             action_type = self.reporter_kwargs()['action']
             self.meter = metrics.get_meter(self.telemetry_id)
 
